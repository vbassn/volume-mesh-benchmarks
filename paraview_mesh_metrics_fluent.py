"""Utility to compute mesh quality metrics from Fluent ``.h5`` files.

This module replicates :mod:`paraview_mesh_metrics` but uses ParaView's
``OpenDataFile`` function to load Fluent ``.h5`` case files.  The metrics are computed using
ParaView's built-in ``MeshQuality`` filter in the same way as for ``.vtu``
meshes.
"""

from typing import Dict, Any, List
import argparse
import json

try:
    from paraview.simple import OpenDataFile, MeshQuality, Delete
    from paraview.servermanager import Fetch
except ModuleNotFoundError as exc:  # pragma: no cover - ParaView may not be installed
    raise ImportError(
        "ParaView is required to use this module. Make sure paraview.simple is available"
    ) from exc


def _compute_metric(reader: Any, measure: str) -> List[float]:
    """Internal helper that returns the raw quality values for *measure*.

    Parameters
    ----------
    reader : Any
        The dataset object returned by ``OpenDataFile`` for the input Fluent file.
    measure : str
        Name of the quality measure (e.g. ``'Aspect Ratio'``).

    Returns
    -------
    List[float]
        List containing the quality value for each cell in the mesh.
    """
    quality = MeshQuality(Input=reader)
<<<<<<< HEAD

    try:
        quality.TetQualityMeasure = measure
    except ValueError:  # ParaView 5.13 uses "Skew" instead of "Skewness"
        if measure == "Skewness":
            quality.TetQualityMeasure = "Skew"
        else:
            raise

    if hasattr(quality, "SaveCellQuality"):
        try:
            quality.SaveCellQuality = 1
        except AttributeError:
            pass

    data = Fetch(quality)

    def _extract(ds):
        arr = ds.GetCellData().GetArray("Quality")
        return [arr.GetValue(i) for i in range(arr.GetNumberOfTuples())]

    values = []
    if hasattr(data, "GetNumberOfBlocks"):
        for i in range(data.GetNumberOfBlocks()):
            block = data.GetBlock(i)
            if block is not None:
                values.extend(_extract(block))
    else:
        values = _extract(data)
=======
    quality.TetQualityMeasure = measure
    if hasattr(quality, "SaveCellQuality"):
        quality.SaveCellQuality = 1

    data = Fetch(quality)

    arrays = []
    if hasattr(data, "GetCellData"):
        arr = data.GetCellData().GetArray("Quality")
        arrays.append(arr)
    elif hasattr(data, "GetNumberOfBlocks"):
        for i in range(data.GetNumberOfBlocks()):
            block = data.GetBlock(i)
            if hasattr(block, "GetCellData"):
                arr = block.GetCellData().GetArray("Quality")
                arrays.append(arr)

    values = []
    for arr in arrays:
        values.extend([arr.GetValue(i) for i in range(arr.GetNumberOfTuples())])
>>>>>>> 6e3d0364

    Delete(quality)
    return values


def compute_quality_metrics(h5_path: str) -> Dict[str, Any]:
    """Compute aspect ratio, minimum dihedral angle and skewness of a Fluent ``.h5`` file.

    Parameters
    ----------
    h5_path : str
        Path to the input Fluent ``.h5`` case or data file.

    Returns
    -------
    Dict[str, Any]
        Dictionary with the statistics for each metric. ``min``/``max``/``avg``
        are provided together with the list of per-cell values.
    """
    reader = OpenDataFile(h5_path)

    metrics = {}
    for name, key in [
        ("Aspect Ratio", "aspect_ratio"),
        ("Minimum Dihedral Angle", "minimum_dihedral_angle"),
        ("Skewness", "skewness"),
    ]:
        values = _compute_metric(reader, name)
        stats = {
            "values": values,
            "min": min(values) if values else None,
            "max": max(values) if values else None,
            "avg": sum(values) / len(values) if values else None,
        }
        metrics[key] = stats

    Delete(reader)
    return metrics


def _main() -> None:
    """Entry point for command line execution."""
    parser = argparse.ArgumentParser(
        description="Compute mesh quality metrics for a Fluent .h5 file using ParaView"
    )
    parser.add_argument("mesh", help="Path to the input Fluent .h5 file")
    args = parser.parse_args()

    metrics = compute_quality_metrics(args.mesh)
    print(json.dumps(metrics, indent=2))


__all__ = ["compute_quality_metrics"]

if __name__ == "__main__":  # pragma: no cover - CLI entry point
    _main()<|MERGE_RESOLUTION|>--- conflicted
+++ resolved
@@ -35,7 +35,22 @@
         List containing the quality value for each cell in the mesh.
     """
     quality = MeshQuality(Input=reader)
-<<<<<<< HEAD
+def _compute_metric(reader: Any, measure: str) -> List[float]:
+    """Internal helper that returns the raw quality values for *measure*.
+
+    Parameters
+    ----------
+    reader : Any
+        The dataset object returned by ``OpenDataFile`` for the input Fluent file.
+    measure : str
+        Name of the quality measure (e.g. ``'Aspect Ratio'``).
+
+    Returns
+    -------
+    List[float]
+        List containing the quality value for each cell in the mesh.
+    """
+    quality = MeshQuality(Input=reader)
 
     try:
         quality.TetQualityMeasure = measure
@@ -61,36 +76,13 @@
     if hasattr(data, "GetNumberOfBlocks"):
         for i in range(data.GetNumberOfBlocks()):
             block = data.GetBlock(i)
-            if block is not None:
+            if block is not None and hasattr(block, "GetCellData"):
                 values.extend(_extract(block))
-    else:
+    elif hasattr(data, "GetCellData"):
         values = _extract(data)
-=======
-    quality.TetQualityMeasure = measure
-    if hasattr(quality, "SaveCellQuality"):
-        quality.SaveCellQuality = 1
-
-    data = Fetch(quality)
-
-    arrays = []
-    if hasattr(data, "GetCellData"):
-        arr = data.GetCellData().GetArray("Quality")
-        arrays.append(arr)
-    elif hasattr(data, "GetNumberOfBlocks"):
-        for i in range(data.GetNumberOfBlocks()):
-            block = data.GetBlock(i)
-            if hasattr(block, "GetCellData"):
-                arr = block.GetCellData().GetArray("Quality")
-                arrays.append(arr)
-
-    values = []
-    for arr in arrays:
-        values.extend([arr.GetValue(i) for i in range(arr.GetNumberOfTuples())])
->>>>>>> 6e3d0364
 
     Delete(quality)
     return values
-
 
 def compute_quality_metrics(h5_path: str) -> Dict[str, Any]:
     """Compute aspect ratio, minimum dihedral angle and skewness of a Fluent ``.h5`` file.
